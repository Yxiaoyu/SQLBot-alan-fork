--- conflicted
+++ resolved
@@ -8,16 +8,12 @@
 import icon_moments_categories_outlined from '@/assets/svg/icon_moments-categories_outlined.svg'
 import icon_side_fold_outlined from '@/assets/svg/icon_side-fold_outlined.svg'
 import icon_side_expand_outlined from '@/assets/svg/icon_side-expand_outlined.svg'
-<<<<<<< HEAD
 import { useRoute, useRouter } from 'vue-router'
-const router = useRouter()
-const collapse = ref(false)
-=======
-import { useRouter } from 'vue-router'
-import { useEmitt } from '@/utils/useEmitt'
 
 const router = useRouter()
 const collapse = ref(false)
+import { useEmitt } from '@/utils/useEmitt'
+
 const handleCollapseChange = (val: any = true) => {
   collapse.value = val
 }
@@ -25,7 +21,6 @@
   name: 'collapse-change',
   callback: handleCollapseChange,
 })
->>>>>>> 6b618bb9
 const handleFoldExpand = () => {
   collapse.value = !collapse.value
 }
@@ -47,11 +42,12 @@
       <Workspace v-if="!showSysmenu" :collapse="collapse"></Workspace>
       <Menu :collapse="collapse"></Menu>
       <div class="bottom">
-<<<<<<< HEAD
-        <div v-if="showSysmenu" class="back-to_workspace" @click="toWorkspace">
-=======
-        <div class="back-to_workspace" :class="collapse && 'collapse'" @click="toWorkspace">
->>>>>>> 6b618bb9
+        <div
+          v-if="showSysmenu"
+          class="back-to_workspace"
+          :class="collapse && 'collapse'"
+          @click="toWorkspace"
+        >
           <el-icon size="16">
             <icon_moments_categories_outlined></icon_moments_categories_outlined>
           </el-icon>
