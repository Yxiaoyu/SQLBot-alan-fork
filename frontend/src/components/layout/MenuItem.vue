--- conflicted
+++ resolved
@@ -2,30 +2,21 @@
 import { h, defineComponent } from 'vue'
 import { ElMenuItem, ElSubMenu, ElIcon } from 'element-plus-secondary'
 import { useRouter } from 'vue-router'
-
+import user from '@/assets/svg/icon_member_filled.svg'
+import workspace from '@/assets/svg/icon_moments-categories_outlined.svg'
 import model from '@/assets/svg/icon_dataset_filled.svg'
 import ds from '@/assets/svg/ds.svg'
-<<<<<<< HEAD
 import dashboard from '@/assets/svg/dashboard.svg'
 import chat from '@/assets/svg/chat.svg'
 import icon_user from '@/assets/svg/icon_user.svg'
-import { useRouter } from 'vue-router'
 const iconMap = {
   icon_ai: model,
   ds,
   dashboard,
   chat,
+  user,
   icon_user: icon_user,
-=======
-import user from '@/assets/svg/icon_member_filled.svg'
-import workspace from '@/assets/svg/icon_moments-categories_outlined.svg'
-
-const iconMap = {
-  icon_ai: model,
-  ds,
-  user,
   workspace,
->>>>>>> 6b618bb9
 } as { [key: string]: any }
 
 const titleWithIcon = (props: any) => {
@@ -56,7 +47,6 @@
         return null
       }
 
-<<<<<<< HEAD
       if (children?.length) {
         return h(
           ElSubMenu,
@@ -86,11 +76,9 @@
   },
 })
 /* const MenuItem = (props: any) => {
-=======
 const MenuItem = (props: any) => {
   const router = useRouter()
 
->>>>>>> 6b618bb9
   const { children, hidden, path } = props.menu
   if (hidden) {
     return null
@@ -98,13 +86,10 @@
   if (children?.length) {
     return h(
       ElSubMenu,
-<<<<<<< HEAD
       { index: path, onClick: (e: any) => handleMenuClick(e) },
-=======
       {
         index: path,
       },
->>>>>>> 6b618bb9
       {
         title: () => titleWithIcon(props),
         default: () => children.map((ele: any) => h(MenuItem, { menu: ele })),
@@ -115,16 +100,13 @@
   const iconCom: any = iconMap[icon] ? ElIcon : null
   return h(
     ElMenuItem,
-<<<<<<< HEAD
     { index: path, onClick: (e: any) => handleMenuClick(e) },
-=======
     {
       index: path,
       onClick: () => {
         router.push(path)
       },
     },
->>>>>>> 6b618bb9
     {
       title: h('span', null, { default: () => title }),
       default: h(iconCom, null, {
